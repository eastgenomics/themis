--- conflicted
+++ resolved
@@ -13,11 +13,8 @@
     os.path.join(os.path.realpath(__file__), '../../')
 ))
 
-<<<<<<< HEAD
 tatq = tat.QueryPlotFunctions()
 
-=======
->>>>>>> 8bec8031
 class TestGetDistance():
     ticket_name = '220901_A01303_0094_BHGNNSDRX2_TSO500'
     run_name = '220901_A01303_0093_BHGNN5DRX2_TSO500'
@@ -32,7 +29,6 @@
         assert tatq.get_distance(self.ticket_name, self.run_name) == 2, (
             "Distance incorrect when one change, same length"
         )
-<<<<<<< HEAD
 
     def test_get_distance_2(self):
         assert tatq.get_distance(self.ticket_name2, self.run_name2) == 8, (
@@ -43,34 +39,11 @@
         assert tatq.get_distance(self.ticket_name3, self.run_name3) == 3, (
             "Distance incorrect when characters are added"
         )
-=======
->>>>>>> 8bec8031
-
-    def test_get_distance_2(self):
-        assert tatq.get_distance(self.ticket_name2, self.run_name2) == 8, (
-            "Distance incorrect when characters are removed"
-        )
-
-<<<<<<< HEAD
-class TestCreateRunDictAndAssay():
-    CEN_response = [
-        {
-            'id': 'project-GG4K2Q848FV2JpX3J4x7yGkx',
-            'level': 'CONTRIBUTE',
-            'permissionSources': ['XXX'],
-            'public': False,
-            'describe': {
-=======
-    def test_get_distance_3(self):
-        assert tatq.get_distance(self.ticket_name3, self.run_name3) == 3, (
-            "Distance incorrect when characters are added"
-        )
 
 
 class TestCreateRunDictAddAssay():
         CEN_response = [
             {
->>>>>>> 8bec8031
                 'id': 'project-GG4K2Q848FV2JpX3J4x7yGkx',
                 'level': 'CONTRIBUTE',
                 'permissionSources': ['XXX'],
@@ -119,10 +92,10 @@
         TSO500_response = []
 
         def test_create_run_dict_add_assay(self):
+            tatq.audit_start_obj = dt.datetime(2022, 4, 1)
+            tatq.audit_end_obj = dt.datetime(2022, 9, 1)
             CEN_dict = tatq.create_run_dict_add_assay(
-                'CEN', self.CEN_response, dt.datetime.strptime(
-                    '2022-04-01', "%Y-%m-%d"
-                ).date()
+                'CEN', self.CEN_response
             )
             assert CEN_dict == {
                 '220825_A01295_0122_BH7WG5DRX2': {
@@ -143,36 +116,10 @@
                 }
         }, "Dictionary created incorrectly"
 
-<<<<<<< HEAD
-    TSO500_response = []
-
-    def test_create_run_dict_add_assay(self):
+
+    def test_create_run_dict_add_assay_2(self):
         tatq.audit_start_obj = dt.datetime(2022, 4, 1)
         tatq.audit_end_obj = dt.datetime(2022, 9, 1)
-        CEN_dict = tatq.create_run_dict_add_assay(
-            'CEN', self.CEN_response
-        )
-
-        assert CEN_dict == {
-            '220825_A01295_0122_BH7WG5DRX2': {
-                'project_id': 'project-GG4K2Q848FV2JpX3J4x7yGkx',
-                'assay_type': 'CEN'
-            },
-            '220817_A01295_0120_BH7MWYDRX2': {
-                'project_id': 'project-GFzp36j4b2B200PVBbXv4792',
-                'assay_type': 'CEN'
-            },
-            '220706_A01303_0080_BH53VCDRX2': {
-                'project_id': 'project-GF62QG045V8k6qX5F5gXXJV7',
-                'assay_type': 'CEN'
-            },
-            '220407_A01295_0080_AH333YDRX2': {
-                'project_id': 'project-G9B06xQ4543zy86jFVPGBq30',
-                'assay_type': 'CEN'
-            }
-        }, "Dictionary created incorrectly"
-
-    def test_create_run_dict_add_assay_2(self):
         TSO500_dict = tatq.create_run_dict_add_assay(
             'TSO500', self.TSO500_response
         )
@@ -180,18 +127,6 @@
         assert TSO500_dict == {}, (
             "Run dictionary not empty when reponse is empty"
         )
-=======
-        def test_create_run_dict_add_assay_2(self):
-            TSO500_dict = tatq.create_run_dict_add_assay(
-                'TSO500', self.TSO500_response, dt.datetime.strptime(
-                    '2022-04-01', "%Y-%m-%d"
-                ).date()
-            )
-
-            assert TSO500_dict == {}, (
-                "Run dictionary not empty when reponse is empty"
-            )
->>>>>>> 8bec8031
 
 
 class TestFindEarliestJob():
@@ -250,7 +185,6 @@
 
     def test_find_earliest_002_job(self):
         earliest_job = tatq.find_earliest_job(self.jobs_list)
-<<<<<<< HEAD
 
         assert earliest_job == '2022-04-22 13:12:40', (
             'Earliest 002 job incorrect'
@@ -265,22 +199,6 @@
             "Earliest job not None when response is empty"
         )
 
-=======
-
-        assert earliest_job == '2022-04-22 13:12:40', (
-            'Earliest 002 job incorrect'
-        )
-        assert isinstance(earliest_job, str), (
-            'Earliest 002 job is not string type'
-        )
-
-    def test_find_earliest_002_job_2(self):
-        earliest_job2 = tatq.find_earliest_job(self.jobs_list_2)
-        assert earliest_job2 is None, (
-            "Earliest job not None when response is empty"
-        )
-
->>>>>>> 8bec8031
 
 class TestGetRelevantMultiQCJob():
     multi_qc_jobs = [
@@ -470,18 +388,8 @@
             "Ticket status time not extracted correctly"
         )
 
-<<<<<<< HEAD
-=======
-    def test_get_status_change_time(self):
-        status_change_time = tatq.get_status_change_time(self.ticket_data)
-        assert status_change_time == '2022-05-13 14:00:31', (
-            "Ticket status time not extracted correctly"
-        )
-
-
->>>>>>> 8bec8031
+
 class TestDetermineFolderToSearch():
-
     def test_determine_folder_to_search(self):
         file_names, folder_to_search = tatq.determine_folder_to_search(
             '220908_A01303_0096_BHGNJKDRX2', 'TSO500', False
@@ -491,13 +399,8 @@
             " and bug is set to false"
         )
         assert folder_to_search == '/220908_A01303_0096_BHGNJKDRX2/runs', (
-<<<<<<< HEAD
             "Folder to search is incorrect (not /runs) when assay type not SNP"
             " and bug is set to false"
-=======
-            "Folder to search is incorrect (not /runs) when assay type not SNP and"
-            " bug is set to false"
->>>>>>> 8bec8031
         )
 
     def test_determine_folder_to_search_2(self):
@@ -558,10 +461,8 @@
             }
         }
     ]
-<<<<<<< HEAD
-
-=======
->>>>>>> 8bec8031
+
+
     def test_find_log_file_time(self):
         upload_time = tatq.find_log_file_time(self.log_file_info)
         assert upload_time == '2022-09-09 06:54:10', "Log file time not correct"
@@ -651,6 +552,7 @@
             'assay_type': 'CEN'
         }
     }
+
     def test_get_closest_match_in_dict(self):
         closest_match, typo_ticket_info = tatq.get_closest_match_in_dict(
             '220825_A01295_0122_BH7WG5DR', self.CEN_dict
@@ -665,7 +567,6 @@
             'assay_type': 'CEN'
         }, "Typo ticket added to dictionary incorrectly"
 
-<<<<<<< HEAD
     def test_get_closest_match_in_dict_2(self):
         closest_match2, typo_ticket_info2 = tatq.get_closest_match_in_dict(
             '220706_A01303_0080_BH53VCDRX2', self.CEN_dict
@@ -692,54 +593,9 @@
         assert typo_ticket_info3 is None, (
             "Typo ticket name added to dict even though no matching ticket"
             " found"
-=======
-    def test_get_closest_match_in_dict(self):
-        closest_match, typo_ticket_info = tatq.get_closest_match_in_dict(
-            '220825_A01295_0122_BH7WG5DR', self.CEN_dict
-        )
-        assert closest_match == '220825_A01295_0122_BH7WG5DRX2', (
-            "Closest match of string to dictionary is incorrect when name "
-            "differs by 2"
-        )
-        assert typo_ticket_info == {
-            'jira_ticket_name': '220825_A01295_0122_BH7WG5DR',
-            'project_name_002': '220825_A01295_0122_BH7WG5DRX2',
-            'assay_type': 'CEN'
-        }, "Typo ticket added to dictionary incorrectly"
-
-    def test_get_closest_match_in_dict_2(self):
-        closest_match2, typo_ticket_info2 = tatq.get_closest_match_in_dict(
-            '220706_A01303_0080_BH53VCDRX2', self.CEN_dict
-        )
-
-        assert closest_match2 == '220706_A01303_0080_BH53VCDRX2', (
-            "Closest match of string to dictionary incorrect when names the "
-            "same"
-        )
-        assert typo_ticket_info2 is None, (
-            "Typo ticket info added when ticket name and run name from "
-            "dictionary are the same"
-        )
-
-    def test_get_closest_match_in_dict_3(self):
-        closest_match3, typo_ticket_info3 = tatq.get_closest_match_in_dict(
-            '220706_A02405_0082_BH53VCDRX2', self.CEN_dict
->>>>>>> 8bec8031
-        )
-
-        assert closest_match3 is None, (
-            "Closest match in dictionary found when run name differs by more "
-            "than 2 characters"
-        )
-        assert typo_ticket_info3 is None, (
-            "Typo ticket name added to dict even though no matching ticket"
-            " found"
-        )
-
-<<<<<<< HEAD
-=======
-
->>>>>>> 8bec8031
+        )
+
+
 class TestAddCalculationColumns():
     # Read in and set up column conversion
     test_csv = os.path.join(TEST_DATA_DIR, "all_assays_df_for_testing.csv")
@@ -755,15 +611,8 @@
     )
 
     def test_add_calculation_columns(self):
-<<<<<<< HEAD
-        test_csv_cal = tatq.add_calculation_columns(self.test_df)
-
-        assert pd.isnull(test_csv_cal.at[0, 'last_processing_step'])
-        #test_csv_cal.to_csv('test_output.csv', sep=',')
-=======
         test_csv_cal = tatq.add_calculation_columns(
             self.test_df, pd.Timestamp('2022-10-01 12:01:59')
         )
 
-        assert pd.isnull(test_csv_cal.at[0, 'last_processing_step'])
->>>>>>> 8bec8031
+        assert pd.isnull(test_csv_cal.at[0, 'last_processing_step'])